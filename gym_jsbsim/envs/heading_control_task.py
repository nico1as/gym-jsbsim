from gym_jsbsim.task import Task
from gym_jsbsim.catalogs.catalog import Catalog as c
import math
import random
import numpy as np

"""

    A task in which the agent must perform steady, level flight maintaining its

    initial heading.
"""

<<<<<<< HEAD

state_var = [c.delta_altitude,
             c.delta_heading,
             c.velocities_v_down_fps,
             c.velocities_vc_fps,
             c.velocities_p_rad_sec,
             c.velocities_q_rad_sec,
             c.velocities_r_rad_sec
             ]

action_var = [c.fcs_aileron_cmd_norm,
              c.fcs_elevator_cmd_norm,
              c.fcs_rudder_cmd_norm,
              c.fcs_throttle_cmd_norm
              ]

init_conditions = { # 'ic/h-sl-ft', 'initial altitude MSL [ft]'
                    c.ic_h_sl_ft: 10000,
                    #'ic/terrain-elevation-ft', 'initial terrain alt [ft]'
                    c.ic_terrain_elevation_ft: 0,
                    #'ic/long-gc-deg', 'initial geocentric longitude [deg]'
                    c.ic_long_gc_deg: 1.442031,
                    #'ic/lat-geod-deg', 'initial geodesic latitude [deg]'
                    c.ic_lat_geod_deg: 43.607181,
                    #'ic/u-fps', 'body frame x-axis velocity; positive forward [ft/s]'
                    c.ic_u_fps: 800,
                    #'ic/v-fps', 'body frame y-axis velocity; positive right [ft/s]'
                    c.ic_v_fps: 0,
                    #'ic/w-fps', 'body frame z-axis velocity; positive down [ft/s]'
                    c.ic_w_fps: 0,
                    #'ic/p-rad_sec', 'roll rate [rad/s]'
                    c.ic_p_rad_sec: 0,
                    #'ic/q-rad_sec', 'pitch rate [rad/s]'
                    c.ic_q_rad_sec: 0,
                    #'ic/r-rad_sec', 'yaw rate [rad/s]'
                    c.ic_r_rad_sec: 0,
                    #'ic/roc-fpm', 'initial rate of climb [ft/min]'
                    c.ic_roc_fpm: 0,
                    #'ic/psi-true-deg', 'initial (true) heading [deg]'
                    c.ic_psi_true_deg: 330,
                    # target heading deg
                    c.target_heading_deg: 330,
                    # target heading deg
                    c.target_altitude_ft: 10000,
                    # controls command
                    #'fcs/throttle-cmd-norm', 'throttle commanded position, normalised', 0., 1.
                    c.fcs_throttle_cmd_norm: 0.8,
                    #'fcs/mixture-cmd-norm', 'engine mixture setting, normalised', 0., 1.
                    c.fcs_mixture_cmd_norm: 1,
                    # gear up
                    c.gear_gear_pos_norm : 0,
                    c.gear_gear_cmd_norm: 0,
                    c.steady_flight:1

}


def get_reward(state, sim):
    '''
    Reward with delta and altitude heading directly in the input vector state.
    '''
    # inverse of the proportional absolute value of the minimal angle between the initial and current heading ...
    heading_r = math.exp(-math.fabs(sim.get_property_value(c.delta_heading)))

    # inverse of the proportional absolute value between the initial and current altitude ...
    alt_r = math.exp(-math.fabs(sim.get_property_value(c.delta_altitude)))

    # inverse of the normalised value of q, r, p acceleartion
    angle_speed_r = math.exp(-(0.33*math.fabs(sim.get_property_value(c.velocities_p_rad_sec)) + 
                               0.33*math.fabs(sim.get_property_value(c.velocities_q_rad_sec)) + 
                               0.33*math.fabs(sim.get_property_value(c.velocities_r_rad_sec))))

    # Add selective pressure to model that end up the simulation earlier
    reward = 0.4*heading_r + 0.4*alt_r + 0.2*angle_speed_r
    '''
    if sim.get_property_value(c.simulation_sim_time_sec) < 300:
        reward = reward / 3.0
    if sim.get_property_value(c.simulation_sim_time_sec) >= 300 and sim.get_property_value(c.simulation_sim_time_sec) < 1000:
        reward = reward / 2.0
    '''
    return reward


def is_terminal(state, sim):
    # Change heading every 150 seconds
    if sim.get_property_value(c.steady_flight)==1 and sim.get_property_value(c.simulation_sim_time_sec) >= 150:
        new_alt = sim.get_property_value(c.target_altitude_ft)# + random.uniform(-1000, 1000)
        new_heading = sim.get_property_value(c.target_heading_deg) + random.uniform(-80, 80)
        if (new_heading <= 0):
            new_heading = 360 - new_heading
        if (new_heading >= 360):
            new_heading = new_heading - 360

        print(f'Time to change: {sim.get_property_value(c.simulation_sim_time_sec)} (Altitude: {sim.get_property_value(c.target_altitude_ft)} -> {new_alt}, Heading: {sim.get_property_value(c.target_heading_deg)} -> {new_heading})')
        sim.set_property_value(c.target_altitude_ft, new_alt)
        sim.set_property_value(c.target_heading_deg, new_heading)

        sim.set_property_value(c.steady_flight,0)
    # End up the simulation after 1200 secondes or if the aircraft is under or above 500 feet of its target altitude or velocity under 400f/s
    return sim.get_property_value(c.simulation_sim_time_sec)>=300 or math.fabs(sim.get_property_value(c.delta_altitude)) >= 300 or math.fabs(sim.get_property_value(c.delta_heading) >= 90)


HeadingControlTask = Task(state_var, action_var, init_conditions, get_reward, is_terminal)
=======
class HeadingControlTask(Task):


    state_var = [c.delta_altitude,
                 c.delta_heading,
                 #c.velocities_v_down_fps,
                 c.velocities_vc_fps,
                 #c.accelerations_pdot_rad_sec2,
                 #c.accelerations_qdot_rad_sec2,
                 #c.accelerations_rdot_rad_sec2,
                 ]

    action_var = [c.fcs_aileron_cmd_norm,
                  c.fcs_elevator_cmd_norm,
                  c.fcs_rudder_cmd_norm,
                  c.fcs_throttle_cmd_norm,
                  ]

    init_conditions = { # 'ic/h-sl-ft', 'initial altitude MSL [ft]'
                        c.ic_h_sl_ft: 10000,
                        #'ic/terrain-elevation-ft', 'initial terrain alt [ft]'
                        c.ic_terrain_elevation_ft: 0,
                        #'ic/long-gc-deg', 'initial geocentric longitude [deg]'
                        c.ic_long_gc_deg: 1.442031,
                        #'ic/lat-geod-deg', 'initial geodesic latitude [deg]'
                        c.ic_lat_geod_deg: 43.607181,
                        #'ic/u-fps', 'body frame x-axis velocity; positive forward [ft/s]'
                        c.ic_u_fps: 800,
                        #'ic/v-fps', 'body frame y-axis velocity; positive right [ft/s]'
                        c.ic_v_fps: 0,
                        #'ic/w-fps', 'body frame z-axis velocity; positive down [ft/s]'
                        c.ic_w_fps: 0,
                        #'ic/p-rad_sec', 'roll rate [rad/s]'
                        c.ic_p_rad_sec: 0,
                        #'ic/q-rad_sec', 'pitch rate [rad/s]'
                        c.ic_q_rad_sec: 0,
                        #'ic/r-rad_sec', 'yaw rate [rad/s]'
                        c.ic_r_rad_sec: 0,
                        #'ic/roc-fpm', 'initial rate of climb [ft/min]'
                        c.ic_roc_fpm: 0,
                        #'ic/psi-true-deg', 'initial (true) heading [deg]'
                        c.ic_psi_true_deg: 100,
                        # target heading deg
                        c.target_heading_deg: 100,
                        # target heading deg
                        c.target_altitude_ft: 10000,
                        # controls command
                        #'fcs/throttle-cmd-norm', 'throttle commanded position, normalised', 0., 1.
                        c.fcs_throttle_cmd_norm: 0.8,
                        #'fcs/mixture-cmd-norm', 'engine mixture setting, normalised', 0., 1.
                        c.fcs_mixture_cmd_norm: 1,
                        # gear up
                        c.gear_gear_pos_norm : 0,
                        c.gear_gear_cmd_norm: 0
    }


    def get_reward(self, state, sim):
        '''
        Reward with delta and altitude heading directly in the input vector state.
        '''
        # inverse of the proportional absolute value of the minimal angle between the initial and current heading ...
        heading_r = math.exp(-0.1*math.fabs(sim.get_property_value(c.delta_heading)))

        # inverse of the proportional absolute value between the initial and current altitude ...
        alt_r = math.exp(-0.1*math.fabs(sim.get_property_value(c.delta_altitude)))

        # inverse of the normalised value of q, r, p acceleartion
        #angle_speed_r = 1.0/math.sqrt((math.fabs(last_state.accelerations_pdot_rad_sec2) + math.fabs(last_state.accelerations_qdot_rad_sec2) + math.fabs(last_state.accelerations_rdot_rad_sec2) + math.fabs(last_state.velocities_v_down_fps)) / 4.0 + 1)

        # Add selective pressure to model that end up the simulation earlier
        reward = heading_r + 2.0*alt_r# * angle_speed_r
        '''
        if sim.get_property_value(c.simulation_sim_time_sec) < 300:
            reward = reward / 3.0
        if sim.get_property_value(c.simulation_sim_time_sec) >= 300 and sim.get_property_value(c.simulation_sim_time_sec) < 1000:
            reward = reward / 2.0
        '''
        return reward/3.0


    def is_terminal(self,state, sim):
        # Change heading every 150 seconds
        if sim.get_property_value(c.steady_flight)==1 and sim.get_property_value(c.simulation_sim_time_sec) >= 150:
            new_alt = sim.get_property_value(c.target_altitude_ft)# + random.uniform(-1000, 1000)
            new_heading = sim.get_property_value(c.target_heading_deg) + random.uniform(-80, 80)
            if (new_heading <= 0):
                new_heading = 360 - new_heading
            if (new_heading >= 360):
                new_heading = new_heading - 360

            print(f'Time to change: {sim.get_property_value(c.simulation_sim_time_sec)} (Altitude: {sim.get_property_value(c.target_altitude_ft)} -> {new_alt}, Heading: {sim.get_property_value(c.target_heading_deg)} -> {new_heading})')
            sim.set_property_value(c.target_altitude_ft, new_alt)
            sim.set_property_value(c.target_heading_deg, new_heading)

            sim.set_property_value(c.steady_flight,0)
        # End up the simulation after 1200 secondes or if the aircraft is under or above 500 feet of its target altitude or velocity under 400f/s
        return sim.get_property_value(c.simulation_sim_time_sec)>=300 or math.fabs(sim.get_property_value(c.delta_altitude)) >= 300 or math.fabs(sim.get_property_value(c.delta_heading) >= 90)
>>>>>>> ace61c2b
<|MERGE_RESOLUTION|>--- conflicted
+++ resolved
@@ -11,9 +11,10 @@
     initial heading.
 """
 
-<<<<<<< HEAD
+class HeadingControlTask(Task):
 
-state_var = [c.delta_altitude,
+
+    state_var = [c.delta_altitude,
              c.delta_heading,
              c.velocities_v_down_fps,
              c.velocities_vc_fps,
@@ -21,112 +22,6 @@
              c.velocities_q_rad_sec,
              c.velocities_r_rad_sec
              ]
-
-action_var = [c.fcs_aileron_cmd_norm,
-              c.fcs_elevator_cmd_norm,
-              c.fcs_rudder_cmd_norm,
-              c.fcs_throttle_cmd_norm
-              ]
-
-init_conditions = { # 'ic/h-sl-ft', 'initial altitude MSL [ft]'
-                    c.ic_h_sl_ft: 10000,
-                    #'ic/terrain-elevation-ft', 'initial terrain alt [ft]'
-                    c.ic_terrain_elevation_ft: 0,
-                    #'ic/long-gc-deg', 'initial geocentric longitude [deg]'
-                    c.ic_long_gc_deg: 1.442031,
-                    #'ic/lat-geod-deg', 'initial geodesic latitude [deg]'
-                    c.ic_lat_geod_deg: 43.607181,
-                    #'ic/u-fps', 'body frame x-axis velocity; positive forward [ft/s]'
-                    c.ic_u_fps: 800,
-                    #'ic/v-fps', 'body frame y-axis velocity; positive right [ft/s]'
-                    c.ic_v_fps: 0,
-                    #'ic/w-fps', 'body frame z-axis velocity; positive down [ft/s]'
-                    c.ic_w_fps: 0,
-                    #'ic/p-rad_sec', 'roll rate [rad/s]'
-                    c.ic_p_rad_sec: 0,
-                    #'ic/q-rad_sec', 'pitch rate [rad/s]'
-                    c.ic_q_rad_sec: 0,
-                    #'ic/r-rad_sec', 'yaw rate [rad/s]'
-                    c.ic_r_rad_sec: 0,
-                    #'ic/roc-fpm', 'initial rate of climb [ft/min]'
-                    c.ic_roc_fpm: 0,
-                    #'ic/psi-true-deg', 'initial (true) heading [deg]'
-                    c.ic_psi_true_deg: 330,
-                    # target heading deg
-                    c.target_heading_deg: 330,
-                    # target heading deg
-                    c.target_altitude_ft: 10000,
-                    # controls command
-                    #'fcs/throttle-cmd-norm', 'throttle commanded position, normalised', 0., 1.
-                    c.fcs_throttle_cmd_norm: 0.8,
-                    #'fcs/mixture-cmd-norm', 'engine mixture setting, normalised', 0., 1.
-                    c.fcs_mixture_cmd_norm: 1,
-                    # gear up
-                    c.gear_gear_pos_norm : 0,
-                    c.gear_gear_cmd_norm: 0,
-                    c.steady_flight:1
-
-}
-
-
-def get_reward(state, sim):
-    '''
-    Reward with delta and altitude heading directly in the input vector state.
-    '''
-    # inverse of the proportional absolute value of the minimal angle between the initial and current heading ...
-    heading_r = math.exp(-math.fabs(sim.get_property_value(c.delta_heading)))
-
-    # inverse of the proportional absolute value between the initial and current altitude ...
-    alt_r = math.exp(-math.fabs(sim.get_property_value(c.delta_altitude)))
-
-    # inverse of the normalised value of q, r, p acceleartion
-    angle_speed_r = math.exp(-(0.33*math.fabs(sim.get_property_value(c.velocities_p_rad_sec)) + 
-                               0.33*math.fabs(sim.get_property_value(c.velocities_q_rad_sec)) + 
-                               0.33*math.fabs(sim.get_property_value(c.velocities_r_rad_sec))))
-
-    # Add selective pressure to model that end up the simulation earlier
-    reward = 0.4*heading_r + 0.4*alt_r + 0.2*angle_speed_r
-    '''
-    if sim.get_property_value(c.simulation_sim_time_sec) < 300:
-        reward = reward / 3.0
-    if sim.get_property_value(c.simulation_sim_time_sec) >= 300 and sim.get_property_value(c.simulation_sim_time_sec) < 1000:
-        reward = reward / 2.0
-    '''
-    return reward
-
-
-def is_terminal(state, sim):
-    # Change heading every 150 seconds
-    if sim.get_property_value(c.steady_flight)==1 and sim.get_property_value(c.simulation_sim_time_sec) >= 150:
-        new_alt = sim.get_property_value(c.target_altitude_ft)# + random.uniform(-1000, 1000)
-        new_heading = sim.get_property_value(c.target_heading_deg) + random.uniform(-80, 80)
-        if (new_heading <= 0):
-            new_heading = 360 - new_heading
-        if (new_heading >= 360):
-            new_heading = new_heading - 360
-
-        print(f'Time to change: {sim.get_property_value(c.simulation_sim_time_sec)} (Altitude: {sim.get_property_value(c.target_altitude_ft)} -> {new_alt}, Heading: {sim.get_property_value(c.target_heading_deg)} -> {new_heading})')
-        sim.set_property_value(c.target_altitude_ft, new_alt)
-        sim.set_property_value(c.target_heading_deg, new_heading)
-
-        sim.set_property_value(c.steady_flight,0)
-    # End up the simulation after 1200 secondes or if the aircraft is under or above 500 feet of its target altitude or velocity under 400f/s
-    return sim.get_property_value(c.simulation_sim_time_sec)>=300 or math.fabs(sim.get_property_value(c.delta_altitude)) >= 300 or math.fabs(sim.get_property_value(c.delta_heading) >= 90)
-
-
-HeadingControlTask = Task(state_var, action_var, init_conditions, get_reward, is_terminal)
-=======
-class HeadingControlTask(Task):
-
-
-    state_var = [c.delta_altitude,
-                 c.delta_heading,
-                 #c.velocities_v_down_fps,
-                 c.velocities_vc_fps,
-                 #c.accelerations_pdot_rad_sec2,
-                 #c.accelerations_qdot_rad_sec2,
-                 #c.accelerations_rdot_rad_sec2,
-                 ]
 
     action_var = [c.fcs_aileron_cmd_norm,
                   c.fcs_elevator_cmd_norm,
@@ -173,45 +68,46 @@
     }
 
 
-    def get_reward(self, state, sim):
-        '''
-        Reward with delta and altitude heading directly in the input vector state.
-        '''
-        # inverse of the proportional absolute value of the minimal angle between the initial and current heading ...
-        heading_r = math.exp(-0.1*math.fabs(sim.get_property_value(c.delta_heading)))
+    def get_reward(state, sim):
+    '''
+    Reward with delta and altitude heading directly in the input vector state.
+    '''
+    # inverse of the proportional absolute value of the minimal angle between the initial and current heading ...
+    heading_r = math.exp(-math.fabs(sim.get_property_value(c.delta_heading)))
 
-        # inverse of the proportional absolute value between the initial and current altitude ...
-        alt_r = math.exp(-0.1*math.fabs(sim.get_property_value(c.delta_altitude)))
+    # inverse of the proportional absolute value between the initial and current altitude ...
+    alt_r = math.exp(-math.fabs(sim.get_property_value(c.delta_altitude)))
 
-        # inverse of the normalised value of q, r, p acceleartion
-        #angle_speed_r = 1.0/math.sqrt((math.fabs(last_state.accelerations_pdot_rad_sec2) + math.fabs(last_state.accelerations_qdot_rad_sec2) + math.fabs(last_state.accelerations_rdot_rad_sec2) + math.fabs(last_state.velocities_v_down_fps)) / 4.0 + 1)
+    # inverse of the normalised value of q, r, p acceleartion
+    angle_speed_r = math.exp(-(0.33*math.fabs(sim.get_property_value(c.velocities_p_rad_sec)) + 
+                               0.33*math.fabs(sim.get_property_value(c.velocities_q_rad_sec)) + 
+                               0.33*math.fabs(sim.get_property_value(c.velocities_r_rad_sec))))
 
-        # Add selective pressure to model that end up the simulation earlier
-        reward = heading_r + 2.0*alt_r# * angle_speed_r
-        '''
-        if sim.get_property_value(c.simulation_sim_time_sec) < 300:
-            reward = reward / 3.0
-        if sim.get_property_value(c.simulation_sim_time_sec) >= 300 and sim.get_property_value(c.simulation_sim_time_sec) < 1000:
-            reward = reward / 2.0
-        '''
-        return reward/3.0
+    # Add selective pressure to model that end up the simulation earlier
+    reward = 0.4*heading_r + 0.4*alt_r + 0.2*angle_speed_r
+    '''
+    if sim.get_property_value(c.simulation_sim_time_sec) < 300:
+        reward = reward / 3.0
+    if sim.get_property_value(c.simulation_sim_time_sec) >= 300 and sim.get_property_value(c.simulation_sim_time_sec) < 1000:
+        reward = reward / 2.0
+    '''
+    return reward
 
 
-    def is_terminal(self,state, sim):
-        # Change heading every 150 seconds
-        if sim.get_property_value(c.steady_flight)==1 and sim.get_property_value(c.simulation_sim_time_sec) >= 150:
-            new_alt = sim.get_property_value(c.target_altitude_ft)# + random.uniform(-1000, 1000)
-            new_heading = sim.get_property_value(c.target_heading_deg) + random.uniform(-80, 80)
-            if (new_heading <= 0):
-                new_heading = 360 - new_heading
-            if (new_heading >= 360):
-                new_heading = new_heading - 360
+def is_terminal(state, sim):
+    # Change heading every 150 seconds
+    if sim.get_property_value(c.steady_flight)==1 and sim.get_property_value(c.simulation_sim_time_sec) >= 150:
+        new_alt = sim.get_property_value(c.target_altitude_ft)# + random.uniform(-1000, 1000)
+        new_heading = sim.get_property_value(c.target_heading_deg) + random.uniform(-80, 80)
+        if (new_heading <= 0):
+            new_heading = 360 - new_heading
+        if (new_heading >= 360):
+            new_heading = new_heading - 360
 
-            print(f'Time to change: {sim.get_property_value(c.simulation_sim_time_sec)} (Altitude: {sim.get_property_value(c.target_altitude_ft)} -> {new_alt}, Heading: {sim.get_property_value(c.target_heading_deg)} -> {new_heading})')
-            sim.set_property_value(c.target_altitude_ft, new_alt)
-            sim.set_property_value(c.target_heading_deg, new_heading)
+        print(f'Time to change: {sim.get_property_value(c.simulation_sim_time_sec)} (Altitude: {sim.get_property_value(c.target_altitude_ft)} -> {new_alt}, Heading: {sim.get_property_value(c.target_heading_deg)} -> {new_heading})')
+        sim.set_property_value(c.target_altitude_ft, new_alt)
+        sim.set_property_value(c.target_heading_deg, new_heading)
 
-            sim.set_property_value(c.steady_flight,0)
-        # End up the simulation after 1200 secondes or if the aircraft is under or above 500 feet of its target altitude or velocity under 400f/s
-        return sim.get_property_value(c.simulation_sim_time_sec)>=300 or math.fabs(sim.get_property_value(c.delta_altitude)) >= 300 or math.fabs(sim.get_property_value(c.delta_heading) >= 90)
->>>>>>> ace61c2b
+        sim.set_property_value(c.steady_flight,0)
+    # End up the simulation after 1200 secondes or if the aircraft is under or above 500 feet of its target altitude or velocity under 400f/s
+    return sim.get_property_value(c.simulation_sim_time_sec)>=300 or math.fabs(sim.get_property_value(c.delta_altitude)) >= 300 or math.fabs(sim.get_property_value(c.delta_heading) >= 90)
