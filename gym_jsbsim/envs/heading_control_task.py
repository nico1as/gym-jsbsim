--- conflicted
+++ resolved
@@ -60,15 +60,6 @@
                     c.fcs_throttle_cmd_norm: 0.8,
                     #'fcs/mixture-cmd-norm', 'engine mixture setting, normalised', 0., 1.
                     c.fcs_mixture_cmd_norm: 1,
-<<<<<<< HEAD
-                    # target time
-                    c.target_time: 400,
-                    # target waypoint latitude
-                    c.target_latitude_geod_deg: 49.0447,
-                    # target waypoint longitude
-                    c.target_longitude_geod_deg: -120.3206,
-=======
->>>>>>> c4e34744
                     # gear up
                     c.gear_gear_pos_norm : 0,
                     c.gear_gear_cmd_norm: 0
@@ -101,30 +92,23 @@
 
 
 def is_terminal(state, sim):
-<<<<<<< HEAD
-    # Change heading every 300 seconds
-    if int(sim.get_property_value(c.simulation_sim_time_sec))%300==1 and int(sim.get_property_value(c.simulation_sim_time_sec))>=150:
-        new_alt = sim.get_property_value(c.target_altitude_ft)  # + random.uniform(-1000, 1000)
-        new_heading = sim.get_property_value(c.target_heading_deg) + random.uniform(-135, 135)
-=======
     # Change heading every 150 seconds
-    if sim.get_property_value(steady_flight)==1 and sim.get_property_value(sim_time_s) >= 150:
-        new_alt = sim.get_property_value(target_altitude_ft)# + random.uniform(-1000, 1000)
-        new_heading = sim.get_property_value(target_heading_deg) + random.uniform(-80, 80)
->>>>>>> c4e34744
+    if sim.get_property_value(c.steady_flight)==1 and sim.get_property_value(c.simulation_sim_time_sec) >= 150:
+        new_alt = sim.get_property_value(c.target_altitude_ft)# + random.uniform(-1000, 1000)
+        new_heading = sim.get_property_value(c.target_heading_deg) + random.uniform(-80, 80)
         if (new_heading <= 0):
             new_heading = 360 - new_heading
         if (new_heading >= 360):
             new_heading = new_heading - 360
 
-        print(f'Time to change: {sim.get_property_value(sim_time_s)} (Altitude: {sim.get_property_value(target_altitude_ft)} -> {new_alt}, Heading: {sim.get_property_value(target_heading_deg)} -> {new_heading})')
-        sim.set_property_value(target_altitude_ft, new_alt)
-        sim.set_property_value(target_heading_deg, new_heading)
+        print(f'Time to change: {sim.get_property_value(c.simulation_sim_time_sec)} (Altitude: {sim.get_property_value(c.target_altitude_ft)} -> {new_alt}, Heading: {sim.get_property_value(c.target_heading_deg)} -> {new_heading})')
+        sim.set_property_value(c.target_altitude_ft, new_alt)
+        sim.set_property_value(c.target_heading_deg, new_heading)
 
-        sim.get_property_value(steady_flight)==0
+        sim.get_property_value(c.steady_flight)==0
 
     # End up the simulation after 1200 secondes or if the aircraft is under or above 500 feet of its target altitude or velocity under 400f/s
-    return sim.get_property_value(sim_time_s)>=300 or math.fabs(sim.get_property_value(delta_altitude)) >= 300# or math.fabs(sim.get_property_value(v_air) <= 400)
+    return sim.get_property_value(c.simulation_sim_time_sec)>=300 or math.fabs(sim.get_property_value(c.delta_altitude)) >= 300# or math.fabs(sim.get_property_value(v_air) <= 400)
 
 
 HeadingControlTask = Task(state_var, action_var, init_conditions, get_reward, is_terminal)