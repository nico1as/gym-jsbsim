--- conflicted
+++ resolved
@@ -192,11 +192,7 @@
                 pass
         return full_state
 
-<<<<<<< HEAD
-    def get_init_conditions_from_state(self, state):
-=======
     def set_state(self,state):
->>>>>>> f23d17a9
         init_conditions = {}
 
         state_to_ic = {JsbsimCatalog.position_lat_gc_deg: JsbsimCatalog.ic_lat_gc_deg,
