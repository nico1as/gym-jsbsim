--- conflicted
+++ resolved
@@ -498,7 +498,7 @@
     def get_props_to_output(self, sim: Simulation) -> Tuple:
         return (*self.state_variables, prp.lat_geod_deg, prp.lng_geoc_deg, self.steps_left)
 
-<<<<<<< HEAD
+
     def calculate_initial_compass_bearing(pointA, pointB):
         """
         Calculates the bearing between two points.
@@ -536,7 +536,7 @@
         compass_bearing = (initial_bearing + 360) % 360
 
         return initial_bearing#compass_bearing
-=======
+
 class TakeoffControlTask(BaseFlightTask):
     """
     Take-off scenario.
@@ -660,7 +660,6 @@
     def get_props_to_output(self, sim: Simulation) -> Tuple:
         return (*self.state_variables, prp.lat_geod_deg, prp.lng_geoc_deg, self.steps_left)
 
->>>>>>> 70bf5f27
 
 class HeadingControlTask_1Bis(BaseFlightTask):
     """
