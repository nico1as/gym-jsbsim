import math
import random
import gym_jsbsim.properties as prp
from gym_jsbsim import utils
from gym_jsbsim.simulation import Simulation
from gym_jsbsim.base_flight_task import BaseFlightTask
from gym_jsbsim.properties import BoundedProperty, Property
from gym_jsbsim.aircraft import Aircraft
from typing import Dict, Tuple, Sequence, NamedTuple
import json
import configparser


### Collect Config Value
config = configparser.ConfigParser()
print(config.read('/home/ubuntu/gym-jsbsim/gym_jsbsim/config-state-action.ini'))
#print(config.sections())

### collect state var from config file
state_list = config.get('SA_DEFAULT', 'states').split('\n')
print("STATE LIST = ", state_list)
state_var = ()
for s in state_list:
    state_var = state_var + (prp.prp_dict[s],)

action_list = config.get('SA_DEFAULT', 'actions').split('\n')
action_var = ()
for a in action_list:
    #print(a)
    action_var = action_var + (prp.prp_dict[a],)

class HeadingControlTask(BaseFlightTask):
    """
    A task in which the agent must perform steady, level flight maintaining its
    initial heading.
    """

    ### Set config var
    THROTTLE_CMD = float(config["HEADING_CONTROL_TASK_CONDITION"]["throttle_cmd"])
    MIXTURE_CMD = float(config["HEADING_CONTROL_TASK_CONDITION"]["mixture_cmd"])
    INITIAL_LAT = float(config["HEADING_CONTROL_TASK_CONDITION"]["initial_latitude_geod_deg"])
    INITIAL_LONG = float(config["HEADING_CONTROL_TASK_CONDITION"]["initial_longitude_geoc_deg"])
    DEFAULT_EPISODE_TIME_S = 1000.
    ALTITUDE_SCALING_FT = 150
    MAX_ALTITUDE_DEVIATION_FT = 800  # terminate if altitude error exceeds this
    TIME_TO_CHANGE_HEADING_ALT = random.uniform((DEFAULT_EPISODE_TIME_S*5.)*0.33, (DEFAULT_EPISODE_TIME_S*5.)*0.66)
    

    def __init__(self, step_frequency_hz: float, aircraft: Aircraft,
                 episode_time_s: float = DEFAULT_EPISODE_TIME_S, debug: bool = False) -> None:
        """
        Constructor.

        :param step_frequency_hz: the number of agent interaction steps per second
        :param aircraft: the aircraft used in the simulation
        """
        self.max_time_s = episode_time_s
        episode_steps = math.ceil(self.max_time_s * step_frequency_hz)
        self.steps_left = BoundedProperty('info/steps_left', 'steps remaining in episode', 0,
                                          episode_steps)
        self.nb_episodes = Property('info/nb_episodes', 'number of episodes since the beginning')
        self.aircraft = aircraft

        self.state_variables = state_var
        self.action_variables = action_var
        self.last_action = None

        super().__init__(debug)

    def get_initial_conditions(self) -> Dict[Property, float]:
        self.INITIAL_ALTITUDE_FT = random.uniform(10000, 20000)
        self.INITIAL_HEADING_DEG = random.uniform(prp.heading_deg.min, prp.heading_deg.max)
        self.TARGET_ALTITUDE_FT = self.INITIAL_ALTITUDE_FT
        self.TARGET_HEADING_DEG = self.INITIAL_HEADING_DEG
        self.INITIAL_VELOCITY_U = self.aircraft.get_cruise_speed_fps()
        self.INITIAL_VELOCITY_V = 0
        
        
        initial_conditions = {prp.initial_altitude_ft: self.INITIAL_ALTITUDE_FT,
                              prp.initial_u_fps: self.INITIAL_VELOCITY_U,
                              prp.initial_v_fps: self.INITIAL_VELOCITY_V,
                              prp.initial_w_fps: 0,
                              prp.initial_p_radps: 0,
                              prp.initial_latitude_geod_deg: self.INITIAL_LAT,
                              prp.initial_longitude_geoc_deg: self.INITIAL_LONG,
                              prp.initial_q_radps: 0,
                              prp.initial_r_radps: 0,
                              prp.initial_roc_fpm: 0,
                              prp.all_engine_running: -1,
                              prp.initial_heading_deg: self.INITIAL_HEADING_DEG,
                              prp.initial_altitude_ft: self.INITIAL_ALTITUDE_FT,
                              prp.delta_heading: min(360-math.fabs(self.INITIAL_HEADING_DEG - self.TARGET_HEADING_DEG), math.fabs(self.INITIAL_HEADING_DEG - self.TARGET_HEADING_DEG)),
                              prp.delta_altitude: math.fabs(self.INITIAL_ALTITUDE_FT - self.TARGET_ALTITUDE_FT),
                              prp.target_altitude_ft: self.TARGET_ALTITUDE_FT,
                              prp.target_heading_deg: self.TARGET_HEADING_DEG,
                              self.nb_episodes: 0
                             }
        return initial_conditions

    def _update_custom_properties(self, sim: Simulation) -> None:
        self._decrement_steps_left(sim)

    def _decrement_steps_left(self, sim: Simulation):
        sim[self.steps_left] -= 1

    def _is_terminal(self, sim: Simulation, state: NamedTuple) -> bool:
        # terminate when time >= max, but use math.isclose() for float equality test
        
        terminal_step = sim[self.steps_left] <= 0
        #terminal_step = sim[prp.dist_travel_m]  >= 100000
        return terminal_step or sim[prp.delta_altitude] >= 600 or sim[prp.delta_heading] >= 80
    
    def _get_reward_with_heading(self, sim: Simulation, last_state: NamedTuple, action: NamedTuple, new_state: NamedTuple) -> float:
        '''
        reward with current heading and initial heading
        '''
        # inverse of the proportional absolute value of the minimal angle between the initial and current heading ... 
        abs_h = math.fabs(self.INITIAL_HEADING_DEG - last_state.attitude_psi_deg)
        heading_r = 1.0/math.sqrt((0.5*min(360-abs_h, abs_h)+1))
        # inverse of the proportional absolute value between the initial and current ground speed ... 
        vel_i = math.sqrt(math.pow(self.INITIAL_VELOCITY_U,2) + math.pow(self.INITIAL_VELOCITY_V,2)) 
        vel_c = math.sqrt(math.pow(last_state.velocities_u_fps,2) + math.pow(last_state.velocities_v_fps,2)) 
        vel_r = 1.0/math.sqrt((0.1*math.fabs(vel_i - vel_c)+1))
        # inverse of the proportional absolute value between the initial and current altitude ... 
        alt_r = 1.0/math.sqrt((0.1*math.fabs(self.INITIAL_ALTITUDE_FT - last_state.position_h_sl_ft)+1))
        #print(" -v- ", self.INITIAL_VELOCITY_U, last_state.velocities_u_fps, vel_r, " -h- ", self.INITIAL_HEADING_DEG, last_state.attitude_psi_deg, heading_r, " -a- ", self.INITIAL_ALTITUDE_FT, last_state.position_h_sl_ft, alt_r, " -r- ", (heading_r + alt_r + vel_r)/3.0)
        return (heading_r + alt_r + vel_r)/3.0
    
    def _get_reward(self, sim: Simulation, last_state: NamedTuple, action: NamedTuple, new_state: NamedTuple) -> float:
        '''
        Reward with delta and altitude heading directly in the input vector state.
        '''
        # inverse of the proportional absolute value of the minimal angle between the initial and current heading ... 
        heading_r = 1.0/math.sqrt((0.1*last_state.position_delta_heading_to_target_deg+1))
        # inverse of the proportional absolute value between the initial and current ground speed ... 
        vel_i = math.sqrt(math.pow(self.INITIAL_VELOCITY_U,2) + math.pow(self.INITIAL_VELOCITY_V,2)) 
        vel_c = math.sqrt(math.pow(last_state.velocities_u_fps,2) + math.pow(last_state.velocities_v_fps,2)) 
        vel_r = 1.0/math.sqrt((0.1*math.fabs(vel_i - vel_c)+1))
        # inverse of the proportional absolute value between the initial and current altitude ... 
        alt_r = 1.0/math.sqrt((0.1*last_state.position_delta_altitude_to_target_ft+1))
        #print(" -v- ", self.INITIAL_VELOCITY_U, last_state.velocities_u_fps, vel_r, " -h- ", self.INITIAL_HEADING_DEG, last_state.attitude_psi_deg, heading_r, " -a- ", self.INITIAL_ALTITUDE_FT, last_state.position_h_sl_ft, alt_r, " -r- ", (heading_r + alt_r + vel_r)/3.0)
<<<<<<< HEAD
        # squared action as penalty
        act_r = 0
        for act in action:
            act_r -= act ** 2
        act_r /= 4 # assuming 4 actions, take the average
        return (heading_r + alt_r + vel_r + act_r)/4.0
=======
        # averaged squared difference betwen last action and new action
        # assuming 4 continuous action
        act_r = None
        if self.last_action:
            act_r = 0
            for prp, last, new in zip(self.action_variables, self.last_action, action):
                prp_range = prp.max - prp.min
                act_diff_abs = math.fabs(last - new)
                act_r += - (act_diff_abs / prp_range) ** 2
            act_r /= 4 # assuming 4 actions, take the average
        self.last_action = action
        if act_r:
            return (heading_r + alt_r + vel_r + act_r)/4.0
        else:
            return (heading_r + alt_r + vel_r)/3.0
>>>>>>> f55151ba
    
    def _get_reward_cplx(self, sim: Simulation, last_state: NamedTuple, action: NamedTuple, new_state: NamedTuple) -> float:
        # Get   
        track_deg = prp.Vector2(last_state.velocities_v_east_fps, last_state.velocities_v_north_fps).heading_deg()
        normalised_error_track_deg = math.fabs(utils.reduce_reflex_angle_deg(track_deg - self.INITIAL_HEADING_DEG)) / 180.0
        normalised_altitude_error = min(math.fabs(last_state.position_h_sl_ft - self.INITIAL_ALTITUDE_FT) / self.INITIAL_ALTITUDE_FT, 1.0)
        target_reward = - normalised_error_track_deg - normalised_altitude_error

        # Get negative reward proportional to normalised speed angles and vertical speed
        normalised_angle_speed = min((math.fabs(last_state.velocities_p_rad_sec) + math.fabs(last_state.velocities_q_rad_sec) + math.fabs(last_state.velocities_r_rad_sec)) / (3*2*math.pi), 1.0)
        normalised_vertical_speed = min(math.fabs(last_state.velocities_v_down_fps) / self.INITIAL_ALTITUDE_FT, 1.0)
        stabilisation_reward = - math.exp(- sim[self.nb_episodes] / 100) * (normalised_angle_speed + normalised_vertical_speed)

        return target_reward + stabilisation_reward

    def _altitude_out_of_bounds(self, sim: Simulation, state: NamedTuple) -> bool:
        altitude_error_ft = math.fabs(state.position_h_sl_ft - self.INITIAL_ALTITUDE_FT)
        return abs(altitude_error_ft) > self.MAX_ALTITUDE_DEVIATION_FT

    def _new_episode_init(self, sim: Simulation) -> None:
        super()._new_episode_init(sim)
        sim.set_throttle_mixture_controls(self.THROTTLE_CMD, self.MIXTURE_CMD)
        sim[self.steps_left] = self.steps_left.max
        sim[self.nb_episodes] += 1
        self.last_action = None

    def get_props_to_output(self, sim: Simulation) -> Tuple:
        return (*self.state_variables, prp.lat_geod_deg, prp.lng_geoc_deg, self.steps_left)


class ChangeHeadingControlTask(BaseFlightTask):
    """
    A task in which the agent must perform steady, level flight maintaining its
    initial heading and altitude and changint them to another ones in the middle of the simiulation
    """

    ### Set config var
    THROTTLE_CMD = float(config["HEADING_CONTROL_TASK_CONDITION"]["throttle_cmd"])
    MIXTURE_CMD = float(config["HEADING_CONTROL_TASK_CONDITION"]["mixture_cmd"])
    INITIAL_LAT = float(config["HEADING_CONTROL_TASK_CONDITION"]["initial_latitude_geod_deg"])
    INITIAL_LONG = float(config["HEADING_CONTROL_TASK_CONDITION"]["initial_longitude_geoc_deg"])
    DEFAULT_EPISODE_TIME_S = 1000.
    ALTITUDE_SCALING_FT = 150
    MAX_ALTITUDE_DEVIATION_FT = 800  # terminate if altitude error exceeds this
    THRESHOLD_CONTROL = 0.5
    PENALTY_CONTROL = -0.2

    def __init__(self, step_frequency_hz: float, aircraft: Aircraft,
                 episode_time_s: float = DEFAULT_EPISODE_TIME_S, debug: bool = False) -> None:
        """
        Constructor.

        :param step_frequency_hz: the number of agent interaction steps per second
        :param aircraft: the aircraft used in the simulation
        """
        self.max_time_s = episode_time_s
        episode_steps = math.ceil(self.max_time_s * step_frequency_hz)
        self.steps_left = BoundedProperty('info/steps_left', 'steps remaining in episode', 0,
                                          episode_steps)
        self.nb_episodes = Property('info/nb_episodes', 'number of episodes since the beginning')
        self.aircraft = aircraft

        self.state_variables = state_var
        self.action_variables = action_var

        super().__init__(debug)

    def get_initial_conditions(self) -> Dict[Property, float]:
        self.INITIAL_ALTITUDE_FT = random.uniform(10000, 20000)
        self.INITIAL_HEADING_DEG = random.uniform(prp.heading_deg.min, prp.heading_deg.max)
        self.TARGET_ALTITUDE_FT = self.INITIAL_ALTITUDE_FT
        self.TARGET_HEADING_DEG = self.INITIAL_HEADING_DEG
        self.INITIAL_VELOCITY_U = self.aircraft.get_cruise_speed_fps()
        self.INITIAL_VELOCITY_V = 0
        self.ALREADY_CHANGE = False
        self.LAST_CONTROL_STATE = [0,0,0,0,0]
        self.TIME_TO_CHANGE_HEADING_ALT = random.uniform((self.DEFAULT_EPISODE_TIME_S*5.)*0.33, (self.DEFAULT_EPISODE_TIME_S*5.)*0.66)
        self.NEW_ALTITUDE_FT = self.TARGET_ALTITUDE_FT + random.uniform(-4000, 4000)
        new_heading = self.TARGET_HEADING_DEG + random.uniform(-90, 90)
        if (new_heading <= 0):
            new_heading = 360 - new_heading
        if (new_heading >= 360):
            new_heading = new_heading - 360
        self.NEW_HEADING_DEG = new_heading
        
        initial_conditions = {prp.initial_altitude_ft: self.INITIAL_ALTITUDE_FT,
                              prp.initial_u_fps: self.INITIAL_VELOCITY_U,
                              prp.initial_v_fps: self.INITIAL_VELOCITY_V,
                              prp.initial_w_fps: 0,
                              prp.initial_p_radps: 0,
                              prp.initial_latitude_geod_deg: self.INITIAL_LAT,
                              prp.initial_longitude_geoc_deg: self.INITIAL_LONG,
                              prp.initial_q_radps: 0,
                              prp.initial_r_radps: 0,
                              prp.initial_roc_fpm: 0,
                              prp.all_engine_running: -1,
                              prp.initial_heading_deg: self.INITIAL_HEADING_DEG,
                              prp.initial_altitude_ft: self.INITIAL_ALTITUDE_FT,
                              prp.delta_heading: min(360-math.fabs(self.INITIAL_HEADING_DEG - self.TARGET_HEADING_DEG), math.fabs(self.INITIAL_HEADING_DEG - self.TARGET_HEADING_DEG)),
                              prp.delta_altitude: math.fabs(self.INITIAL_ALTITUDE_FT - self.TARGET_ALTITUDE_FT),
                              prp.target_altitude_ft: self.TARGET_ALTITUDE_FT,
                              prp.target_heading_deg: self.TARGET_HEADING_DEG,
                              self.nb_episodes: 0
                             }
        print(f'Time to change: {self.TIME_TO_CHANGE_HEADING_ALT} (Altitude: {self.TARGET_ALTITUDE_FT} -> {self.NEW_ALTITUDE_FT}, Heading: {self.TARGET_HEADING_DEG} -> {self.NEW_HEADING_DEG})')
        return initial_conditions

    def _update_custom_properties(self, sim: Simulation) -> None:
        self._decrement_steps_left(sim)

    def _decrement_steps_left(self, sim: Simulation):
        sim[self.steps_left] -= 1

    def _is_terminal(self, sim: Simulation, state: NamedTuple) -> bool:
        # Change target ALT and HEADING
        #print(f'nombre episode: {sim[self.nb_episodes]}, nombre step left: {sim[self.steps_left]}')

        if (sim[self.steps_left] <= self.TIME_TO_CHANGE_HEADING_ALT and not self.ALREADY_CHANGE):
            print(f'Time to change: {self.TIME_TO_CHANGE_HEADING_ALT} (Altitude: {self.TARGET_ALTITUDE_FT} -> {self.NEW_ALTITUDE_FT}, Heading: {self.TARGET_HEADING_DEG} -> {self.NEW_HEADING_DEG})')
            sim[prp.target_altitude_ft] = self.NEW_ALTITUDE_FT
            sim[prp.target_heading_deg] = self.NEW_HEADING_DEG
            self.ALREADY_CHANGE = True
        terminal_step = sim[self.steps_left] <= 0
        sim[self.nb_episodes] += 1
        #terminal_step = sim[prp.dist_travel_m]  >= 100000
        return terminal_step or sim[prp.altitude_sl_ft] <= 2000
    
    def _get_reward_with_heading(self, sim: Simulation, last_state: NamedTuple, action: NamedTuple, new_state: NamedTuple) -> float:
        '''
        reward with current heading and initial heading
        '''
        # inverse of the proportional absolute value of the minimal angle between the initial and current heading ... 
        abs_h = math.fabs(self.INITIAL_HEADING_DEG - last_state.attitude_psi_deg)
        heading_r = 1.0/math.sqrt((0.5*min(360-abs_h, abs_h)+1))
        # inverse of the proportional absolute value between the initial and current ground speed ... 
        vel_i = math.sqrt(math.pow(self.INITIAL_VELOCITY_U,2) + math.pow(self.INITIAL_VELOCITY_V,2)) 
        vel_c = math.sqrt(math.pow(last_state.velocities_u_fps,2) + math.pow(last_state.velocities_v_fps,2)) 
        vel_r = 1.0/math.sqrt((0.1*math.fabs(vel_i - vel_c)+1))
        # inverse of the proportional absolute value between the initial and current altitude ... 
        alt_r = 1.0/math.sqrt((0.1*math.fabs(self.INITIAL_ALTITUDE_FT - last_state.position_h_sl_ft)+1))
        #print(" -v- ", self.INITIAL_VELOCITY_U, last_state.velocities_u_fps, vel_r, " -h- ", self.INITIAL_HEADING_DEG, last_state.attitude_psi_deg, heading_r, " -a- ", self.INITIAL_ALTITUDE_FT, last_state.position_h_sl_ft, alt_r, " -r- ", (heading_r + alt_r + vel_r)/3.0)
        return (heading_r + alt_r + vel_r)/3.0
    
    def _get_reward(self, sim: Simulation, last_state: NamedTuple, action: NamedTuple, new_state: NamedTuple) -> float:
        '''
        Reward with delta and altitude heading directly in the input vector state.
        '''
        # inverse of the proportional absolute value of the minimal angle between the initial and current heading ... 
        heading_r = 1.0/math.sqrt((0.1*last_state.position_delta_heading_to_target_deg+1))
        # inverse of the proportional absolute value between the initial and current ground speed ... 
        vel_i = math.sqrt(math.pow(self.INITIAL_VELOCITY_U,2) + math.pow(self.INITIAL_VELOCITY_V,2)) 
        vel_c = math.sqrt(math.pow(last_state.velocities_u_fps,2) + math.pow(last_state.velocities_v_fps,2)) 
        vel_r = 1.0/math.sqrt((0.1*math.fabs(vel_i - vel_c)+1))
        # inverse of the proportional absolute value between the initial and current altitude ... 
        alt_r = 1.0/math.sqrt((0.1*last_state.position_delta_altitude_to_target_ft+1))
        #print(" -v- ", self.INITIAL_VELOCITY_U, last_state.velocities_u_fps, vel_r, " -h- ", self.INITIAL_HEADING_DEG, last_state.attitude_psi_deg, heading_r, " -a- ", self.INITIAL_ALTITUDE_FT, last_state.position_h_sl_ft, alt_r, " -r- ", (heading_r + alt_r + vel_r)/3.0)

        #check to strong manoeuvres
        sum_penalty_control_state = 0

        if (sim[self.nb_episodes]>=1):
            delta_left_aileron = math.fabs(self.LAST_CONTROL_STATE[0] - sim[prp.aileron_left])
            delta_right_aileron = math.fabs(self.LAST_CONTROL_STATE[1] - sim[prp.aileron_right])
            delta_elevator = math.fabs(self.LAST_CONTROL_STATE[2] - sim[prp.elevator])
            delta_rudder = math.fabs(self.LAST_CONTROL_STATE[3] - sim[prp.rudder])
            delta_throttle = math.fabs(self.LAST_CONTROL_STATE[4] - sim[prp.throttle])

            
            if delta_left_aileron >= self.THRESHOLD_CONTROL:
                sum_penalty_control_state += self.PENALTY_CONTROL
            if delta_right_aileron >= self.THRESHOLD_CONTROL:
                sum_penalty_control_state += self.PENALTY_CONTROL
            if delta_elevator >= self.THRESHOLD_CONTROL:
                sum_penalty_control_state += self.PENALTY_CONTROL 
            if delta_rudder >= self.THRESHOLD_CONTROL:
                sum_penalty_control_state += self.PENALTY_CONTROL 
            if delta_throttle >= self.THRESHOLD_CONTROL:
                sum_penalty_control_state += self.PENALTY_CONTROL  
        
        #reward if finish the simulation 
        reward_nb_episode = 1.0 / max(sim[self.steps_left],1.0)

        self.LAST_CONTROL_STATE = [sim[prp.aileron_left], sim[prp.aileron_right], sim[prp.elevator], sim[prp.rudder], sim[prp.throttle]]

        return (2*heading_r + 2*alt_r + sum_penalty_control_state + reward_nb_episode) / 6.0
    

    def _altitude_out_of_bounds(self, sim: Simulation, state: NamedTuple) -> bool:
        altitude_error_ft = math.fabs(state.position_h_sl_ft - self.INITIAL_ALTITUDE_FT)
        return abs(altitude_error_ft) > self.MAX_ALTITUDE_DEVIATION_FT

    def _new_episode_init(self, sim: Simulation) -> None:
        super()._new_episode_init(sim)
        sim.set_throttle_mixture_controls(self.THROTTLE_CMD, self.MIXTURE_CMD)
        sim[self.steps_left] = self.steps_left.max
        sim[self.nb_episodes] += 1

    def get_props_to_output(self, sim: Simulation) -> Tuple:
        return (*self.state_variables, prp.lat_geod_deg, prp.lng_geoc_deg, self.steps_left)

class HeadingControlTask_1Bis(BaseFlightTask):
    """
    A task in which the agent must perform steady, level flight maintaining its
    initial heading and reach a target waypoint at target time.
    """

    ### Set config var
    THROTTLE_CMD = float(config["HEADING_CONTROL_TASK_CONDITION"]["throttle_cmd"])
    MIXTURE_CMD = float(config["HEADING_CONTROL_TASK_CONDITION"]["mixture_cmd"])
    INITIAL_HEADING_DEG = float(config["HEADING_CONTROL_TASK_CONDITION"]["initial_heading_deg"])
    INITIAL_ALTITUDE_FT = float(config["HEADING_CONTROL_TASK_CONDITION"]["initial_altitude_ft"])
    TARGET_HEADING_DEG = float(config["HEADING_CONTROL_TASK_CONDITION"]["target_heading_deg"])
    TARGET_TIME = float(config["HEADING_CONTROL_TASK_CONDITION"]["target_time"])
    TARGET_WP_LAT_DEG = float(config["HEADING_CONTROL_TASK_CONDITION"]["target_latitude_geod_deg"])
    TARGET_WP_LON_DEG = float(config["HEADING_CONTROL_TASK_CONDITION"]["target_longitude_geod_deg"])
    DEFAULT_EPISODE_TIME_S = TARGET_TIME+300
    ALTITUDE_SCALING_FT = 150
    MAX_ALTITUDE_DEVIATION_FT = 1000  # terminate if altitude error exceeds this


    def __init__(self, step_frequency_hz: float, aircraft: Aircraft,
                 episode_time_s: float = DEFAULT_EPISODE_TIME_S, debug: bool = False) -> None:
        """
        Constructor.

        :param step_frequency_hz: the number of agent interaction steps per second
        :param aircraft: the aircraft used in the simulation
        """
        self.max_time_s = episode_time_s
        episode_steps = math.ceil(self.max_time_s * step_frequency_hz)
        self.steps_left = BoundedProperty('info/steps_left', 'steps remaining in episode', 0,
                                          episode_steps)
        self.nb_episodes = Property('info/nb_episodes', 'number of episodes since the beginning')
        self.aircraft = aircraft

        # self.state_variables = (prp.pitch_rad, prp.roll_rad, prp.sideslip_deg, prp.v_north_fps, prp.v_east_fps, prp.altitude_sl_ft, # minimal state variables for the task
        #                       prp.v_down_fps, prp.p_radps, prp.q_radps, prp.r_radps) # additional state variables used for reward shaping
        self.state_variables = state_var
        print("state_variables = ", self.state_variables)
        # self.action_variables = (prp.aileron_cmd, prp.elevator_cmd, prp.rudder_cmd)
        self.action_variables = action_var
        print("action_variables = ", self.action_variables)
        super().__init__(debug)

    def get_initial_conditions(self) -> Dict[Property, float]:
        initial_conditions = {prp.initial_altitude_ft: self.INITIAL_ALTITUDE_FT,
                              prp.initial_u_fps: self.aircraft.get_cruise_speed_fps(),
                              prp.initial_v_fps: 0,
                              prp.initial_w_fps: 0,
                              prp.initial_p_radps: 0,
                              prp.initial_latitude_geod_deg: 47.4498333,
                              prp.initial_longitude_geoc_deg: -122.3118333,
                              prp.initial_q_radps: 0,
                              prp.initial_r_radps: 0,
                              prp.initial_roc_fpm: 0,
                              prp.all_engine_running: -1,
                              prp.initial_heading_deg: self.INITIAL_HEADING_DEG,
                              self.nb_episodes: 0
                              }
        return initial_conditions

    def _update_custom_properties(self, sim: Simulation) -> None:
        self._decrement_steps_left(sim)


    def _decrement_steps_left(self, sim: Simulation):
        sim[self.steps_left] -= 1

    def _is_terminal(self, sim: Simulation, state: NamedTuple) -> bool:
        # terminate when time >= max, but use math.isclose() for float equality test
        # check decimal accuracy
        # do we restart simulation if the heading is extremely off track?

        terminal_step = sim[self.steps_left] <= 0
        reached_target = self._is_at_target_wp(sim,state)

        return reached_target or terminal_step or self._altitude_out_of_bounds(sim, state)

    def _is_at_target_wp(self,sim: Simulation, state: NamedTuple)->bool:
        # TBD to check the floating point accuracy
        float_accuracy = 0.0000001
        reached_target = (self.TARGET_WP_LAT_DEG-sim[prp.lat_geod_deg])<float_accuracy and (self.TARGET_WP_LON_DEG-sim[prp.lng_geoc_deg])<float_accuracy
        return reached_target

    def _get_reward(self, sim: Simulation, last_state: NamedTuple, action: NamedTuple,
                           new_state: NamedTuple) -> float:
        heading_r = 1.0 / math.sqrt((0.1 * math.fabs(self.TARGET_HEADING_DEG - last_state.attitude_psi_deg) + 1))
        # alt_r = 2*(self.INITIAL_ALTITUDE_FT/360. - new_state.position_h_sl_ft/360.)
        # print("ALTITUDE REWARD !!! ", self.INITIAL_ALTITUDE_FT, last_state.position_h_sl_ft)
        alt_r = 1.0 / math.sqrt((0.1 * math.fabs(self.INITIAL_ALTITUDE_FT - last_state.position_h_sl_ft) + 1))
        # print(heading_r + alt_r, -(heading_r + alt_r), -(heading_r + alt_r)/2.)
        time_r = 0
        if self._is_at_target_wp(sim,last_state):
            time_r = 1.0 / math.sqrt((0.1 * math.fabs(self.TARGET_TIME - sim.get_sim_time()) + 1))

        return (heading_r + alt_r+ time_r) / 3.0

    def _get_reward_cmplx(self, sim: Simulation, last_state: NamedTuple, action: NamedTuple, new_state: NamedTuple) -> float:
        # Get negative reward proportional to normalised heading and altitude errors
        track_deg = prp.Vector2(last_state.velocities_v_east_fps, last_state.velocities_v_north_fps).heading_deg()
        normalised_error_track_deg = math.fabs(
            utils.reduce_reflex_angle_deg(track_deg - self.INITIAL_HEADING_DEG)) / 180.0
        normalised_altitude_error = min(
            math.fabs(last_state.position_h_sl_ft - self.INITIAL_ALTITUDE_FT) / self.INITIAL_ALTITUDE_FT, 1.0)
        target_reward = - normalised_error_track_deg - normalised_altitude_error

        # Get negative reward proportional to normalised speed angles and vertical speed
        normalised_angle_speed = min((math.fabs(last_state.velocities_p_rad_sec) + math.fabs(
            last_state.velocities_q_rad_sec) + math.fabs(last_state.velocities_r_rad_sec)) / (3 * 2 * math.pi), 1.0)
        normalised_vertical_speed = min(math.fabs(last_state.velocities_v_down_fps) / self.INITIAL_ALTITUDE_FT, 1.0)
        stabilisation_reward = - math.exp(- sim[self.nb_episodes] / 100) * (normalised_angle_speed + normalised_vertical_speed)

        return target_reward + stabilisation_reward

    def _altitude_out_of_bounds(self, sim: Simulation, state: NamedTuple) -> bool:
        altitude_error_ft = math.fabs(state.position_h_sl_ft - self.INITIAL_ALTITUDE_FT)
        return abs(altitude_error_ft) > self.MAX_ALTITUDE_DEVIATION_FT

    def _heading_out_of_bounds(self,sim:Simulation,state:NamedTuple,new_state:NamedTuple) -> bool:
        heading_error_deg = math.fabs(self.TARGET_HEADING_DEG  - new_state.attitude_psi_deg)
        return heading_error_deg>90.0

    def _new_episode_init(self, sim: Simulation) -> None:
        super()._new_episode_init(sim)
        sim.set_throttle_mixture_controls(self.THROTTLE_CMD, self.MIXTURE_CMD)
        sim[self.steps_left] = self.steps_left.max
        sim[self.nb_episodes] += 1

    def get_props_to_output(self, sim: Simulation) -> Tuple:
        return (*self.state_variables, prp.lat_geod_deg, prp.lng_geoc_deg, self.steps_left)


class TurnHeadingChangeLevelControlTask(HeadingControlTask):
    """
    A task in which the agent must make a turn and change its altitude
    """

    TARGET_HEADING_DEG = 360
    TARGET_ALTITUDE_FT = 3000

    def _get_reward(self, sim: Simulation, last_state: NamedTuple, action: NamedTuple, new_state: NamedTuple) -> float:
        # Get negative reward proportional to normalised heading and altitude errors
        track_deg = prp.Vector2(last_state.velocities_v_east_fps, last_state.velocities_v_north_fps).heading_deg()
        normalised_error_track_deg = math.fabs(utils.reduce_reflex_angle_deg(track_deg - self.INITIAL_HEADING_DEG)) / 180.0
        normalised_altitude_error = min(math.fabs(last_state.position_h_sl_ft - self.TARGET_ALTITUDE_FT) / self.INITIAL_ALTITUDE_FT, 1.0)
        target_reward = - normalised_error_track_deg - normalised_altitude_error

        # Get negative reward proportional to normalised speed angles and vertical speed
        normalised_angle_speed = min((math.fabs(last_state.velocities_p_rad_sec) + math.fabs(last_state.velocities_q_rad_sec) + math.fabs(last_state.velocities_r_rad_sec)) / (3*2*math.pi), 1.0)
        normalised_vertical_speed = min(math.fabs(last_state.velocities_v_down_fps) / self.INITIAL_ALTITUDE_FT, 1.0)
        stabilisation_reward = - math.exp(- sim[self.nb_episodes] / 100) * (normalised_angle_speed + normalised_vertical_speed)
        
        return target_reward + stabilisation_reward<|MERGE_RESOLUTION|>--- conflicted
+++ resolved
@@ -139,30 +139,20 @@
         # inverse of the proportional absolute value between the initial and current altitude ... 
         alt_r = 1.0/math.sqrt((0.1*last_state.position_delta_altitude_to_target_ft+1))
         #print(" -v- ", self.INITIAL_VELOCITY_U, last_state.velocities_u_fps, vel_r, " -h- ", self.INITIAL_HEADING_DEG, last_state.attitude_psi_deg, heading_r, " -a- ", self.INITIAL_ALTITUDE_FT, last_state.position_h_sl_ft, alt_r, " -r- ", (heading_r + alt_r + vel_r)/3.0)
-<<<<<<< HEAD
         # squared action as penalty
         act_r = 0
         for act in action:
             act_r -= act ** 2
+        # averaged squared difference betwen last action and new action
+        # assuming 4 continuous action
+        if self.last_action:
+            for prp, last, new in zip(self.action_variables, self.last_action, action):
+                prp_range = prp.max - prp.min
+                act_diff = last - new
+                act_r -= (act_diff / prp_range) ** 2
+        self.last_action = action
         act_r /= 4 # assuming 4 actions, take the average
         return (heading_r + alt_r + vel_r + act_r)/4.0
-=======
-        # averaged squared difference betwen last action and new action
-        # assuming 4 continuous action
-        act_r = None
-        if self.last_action:
-            act_r = 0
-            for prp, last, new in zip(self.action_variables, self.last_action, action):
-                prp_range = prp.max - prp.min
-                act_diff_abs = math.fabs(last - new)
-                act_r += - (act_diff_abs / prp_range) ** 2
-            act_r /= 4 # assuming 4 actions, take the average
-        self.last_action = action
-        if act_r:
-            return (heading_r + alt_r + vel_r + act_r)/4.0
-        else:
-            return (heading_r + alt_r + vel_r)/3.0
->>>>>>> f55151ba
     
     def _get_reward_cplx(self, sim: Simulation, last_state: NamedTuple, action: NamedTuple, new_state: NamedTuple) -> float:
         # Get   
