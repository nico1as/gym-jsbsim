import gym
import numpy as np
from gym_jsbsim.simulation import Simulation


class JSBSimEnv(gym.Env):

    """
    A class wrapping the JSBSim flight dynamics module (FDM) for simulating
    aircraft as an RL environment conforming to the OpenAI Gym Env
    interface.

    An JsbSimEnv is instantiated with a Task that implements a specific
    aircraft control task with its own specific observation/action space and
    variables and agent_reward calculation.

    ATTRIBUTION: this class implements the OpenAI Gym Env API. Method
    docstrings have been adapted or copied from the OpenAI Gym source code.
    """

    metadata = {'render.modes': ['human', 'csv']}

    def __init__(self, task):
        """

        Constructor. Init some internal state, but JSBSimEnv.reset() must be

        called first before interacting with environment.

        :param task: the Task for the task agent is to perform

        """

        self.sim = None
        self.task = task()

        self.observation_space = self.task.get_observation_space()  # None
        self.action_space = self.task.get_action_space()  # None

        self.state = None

    def step(self, action=None):
        """

        Run one timestep of the environment's dynamics. When end of

        episode is reached, you are responsible for calling `reset()`

        to reset this environment's state.

        Accepts an action and returns a tuple (observation, reward, done, info).



        :param action: np.array, the agent's action, with same length as action variables.

        :return:

            state: agent's observation of the current environment

            reward: amount of reward returned after previous action

            done: whether the episode has ended, in which case further step() calls are undefined

            info: auxiliary information

        """

        if action is not None:
            #print(action, self.action_space)
            #nb_action = 0
            # for x in action:
            #    nb_action += 1
            # print(nb_action)
            # print(len(self.action_space.spaces))
            if not len(action) == len(self.action_space.spaces):
                raise ValueError(
                    'mismatch between action and action space size')

        self.state = self.make_step(action)

        reward, done, info = self.task.get_reward(self.state, self.sim), self.task.is_terminal(self.state, self.sim), {}

        return np.array(self.state), reward, done, info

    def make_step(self, action=None):
        """

        Calculates new state.


        :param action: array of floats, the agent's last action

        :return: observation: array, agent's observation of the environment state


        """
        # take actions
        if action is not None:
            self.sim.set_property_values(self.task.get_action_var(), action)

        # run simulation
        self.sim.run()

        return self.get_observation()

    def reset(self):
        """

        Resets the state of the environment and returns an initial observation.

        :return: array, the initial observation of the space.

        """
        if self.sim:
            self.sim.close()

        self.sim = Simulation(aircraft_name=self.task.aircraft_name, init_conditions=self.task.init_conditions, jsbsim_freq=self.task.jsbsim_freq, agent_interaction_steps=self.task.agent_interaction_steps)

        self.state = self.get_observation()

        self.observation_space = self.task.get_observation_space()

        self.action_space = self.task.get_action_space()

        return np.array(self.state)

    def render(self, mode='human'):
        """Renders the environment.

        The set of supported modes varies per environment. (And some

        environments do not support rendering at all.) By convention,

        if mode is:

        - human: print on the terminal
        - csv: output to cvs files

        Note:

            Make sure that your class's metadata 'render.modes' key includes

              the list of supported modes. It's recommended to call super()

              in implementations to use the functionality of this method.



        :param mode: str, the mode to render with
        """
        output = self.task.get_props_output()

        if mode == 'human':
            pass
        elif mode == 'csv':
            pass
        else:
            pass

    def seed(self, seed=None):
        """

        Sets the seed for this env's random number generator(s).

        Note:

            Some environments use multiple pseudorandom number generators.

            We want to capture all such seeds used in order to ensure that

            there aren't accidental correlations between multiple generators.

        Returns:

            list<bigint>: Returns the list of seeds used in this env's random

              number generators. The first value in the list should be the

              "main" seed, or the value which a reproducer should pass to

              'seed'. Often, the main seed equals the provided 'seed', but

              this won't be true if seed=None, for example.

        """
        return

    def close(self):
        """ Cleans up this environment's objects



        Environments automatically close() when garbage collected or when the

        program exits.

        """
        if self.sim:
            self.sim.close()

    def get_observation(self):
        """
        get state observation from sim.

        :return: NamedTuple, the first state observation of the episode

        """
        return self.sim.get_property_values(self.task.get_observation_var())

    def get_sim_time(self):
        """ Gets the simulation time from sim, a float. """

        return self.sim.get_sim_time()

    def get_full_state(self):
        return self.sim.get_state()

<<<<<<< HEAD
    def set_full_state(self, state):
        init_conditions = self.sim.get_init_conditions_from_state(state)
        self.task.define_init_conditions(init_conditions)
=======
    def set_full_state(self,state):
        init_conditions = self.sim.set_state(state)
        self.define_init_conditions(init_conditions)
>>>>>>> f23d17a9
        self.reset()<|MERGE_RESOLUTION|>--- conflicted
+++ resolved
@@ -216,13 +216,7 @@
     def get_full_state(self):
         return self.sim.get_state()
 
-<<<<<<< HEAD
     def set_full_state(self, state):
-        init_conditions = self.sim.get_init_conditions_from_state(state)
+        init_conditions = self.sim.set_state(state)
         self.task.define_init_conditions(init_conditions)
-=======
-    def set_full_state(self,state):
-        init_conditions = self.sim.set_state(state)
-        self.define_init_conditions(init_conditions)
->>>>>>> f23d17a9
         self.reset()